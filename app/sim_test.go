package app

import (
	"encoding/json"
	"fmt"
	"math/rand"
	"os"
	"testing"

	"github.com/stretchr/testify/require"
	abci "github.com/tendermint/tendermint/abci/types"
	"github.com/tendermint/tendermint/libs/log"
	dbm "github.com/tendermint/tm-db"

	"github.com/cosmos/cosmos-sdk/baseapp"
	"github.com/cosmos/cosmos-sdk/simapp"
	"github.com/cosmos/cosmos-sdk/simapp/helpers"
	"github.com/cosmos/cosmos-sdk/store"
	sdk "github.com/cosmos/cosmos-sdk/types"
	"github.com/cosmos/cosmos-sdk/x/auth"
	distr "github.com/cosmos/cosmos-sdk/x/distribution"
	"github.com/cosmos/cosmos-sdk/x/gov"
	"github.com/cosmos/cosmos-sdk/x/mint"
	"github.com/cosmos/cosmos-sdk/x/params"
	"github.com/cosmos/cosmos-sdk/x/simulation"
	"github.com/cosmos/cosmos-sdk/x/slashing"
	"github.com/cosmos/cosmos-sdk/x/staking"
	"github.com/cosmos/cosmos-sdk/x/supply"
)

func init() {
	simapp.GetSimulatorFlags()
}

type StoreKeysPrefixes struct {
	A        sdk.StoreKey
	B        sdk.StoreKey
	Prefixes [][]byte
}

// fauxMerkleModeOpt returns a BaseApp option to use a dbStoreAdapter instead of
// an IAVLStore for faster simulation speed.
func fauxMerkleModeOpt(bapp *baseapp.BaseApp) {
	bapp.SetFauxMerkleMode()
}

// interBlockCacheOpt returns a BaseApp option function that sets the persistent
// inter-block write-through cache.
func interBlockCacheOpt() func(*baseapp.BaseApp) {
	return baseapp.SetInterBlockCache(store.NewCommitKVStoreCacheManager())
}

func TestFullAppSimulation(t *testing.T) {
	config, db, dir, logger, skip, err := simapp.SetupSimulation("leveldb-app-sim", "Simulation")
	if skip {
		t.Skip("skipping application simulation")
	}
	require.NoError(t, err, "simulation setup failed")

	defer func() {
		db.Close()
		require.NoError(t, os.RemoveAll(dir))
	}()

<<<<<<< HEAD
	app := NewWasmApp(logger, db, nil, true, simapp.FlagPeriodValue, map[int64]bool{}, fauxMerkleModeOpt)
=======
	app := NewGaiaApp(logger, db, nil, true, simapp.FlagPeriodValue, map[int64]bool{}, "", fauxMerkleModeOpt)
>>>>>>> 680bb196
	require.Equal(t, appName, app.Name())

	// run randomized simulation
	_, simParams, simErr := simulation.SimulateFromSeed(
		t, os.Stdout, app.BaseApp, simapp.AppStateFn(app.Codec(), app.SimulationManager()),
		simapp.SimulationOperations(app, app.Codec(), config),
		app.ModuleAccountAddrs(), config,
	)

	// export state and simParams before the simulation error is checked
	err = simapp.CheckExportSimulation(app, config, simParams)
	require.NoError(t, err)
	require.NoError(t, simErr)

	if config.Commit {
		simapp.PrintStats(db)
	}
}

func TestAppImportExport(t *testing.T) {
	config, db, dir, logger, skip, err := simapp.SetupSimulation("leveldb-app-sim", "Simulation")
	if skip {
		t.Skip("skipping application import/export simulation")
	}
	require.NoError(t, err, "simulation setup failed")

	defer func() {
		db.Close()
		require.NoError(t, os.RemoveAll(dir))
	}()

<<<<<<< HEAD
	app := NewWasmApp(logger, db, nil, true, simapp.FlagPeriodValue, map[int64]bool{}, fauxMerkleModeOpt)
=======
	app := NewGaiaApp(logger, db, nil, true, simapp.FlagPeriodValue, map[int64]bool{}, "", fauxMerkleModeOpt)
>>>>>>> 680bb196
	require.Equal(t, appName, app.Name())

	// Run randomized simulation
	_, simParams, simErr := simulation.SimulateFromSeed(
		t, os.Stdout, app.BaseApp, simapp.AppStateFn(app.Codec(), app.SimulationManager()),
		simapp.SimulationOperations(app, app.Codec(), config),
		app.ModuleAccountAddrs(), config,
	)

	// export state and simParams before the simulation error is checked
	err = simapp.CheckExportSimulation(app, config, simParams)
	require.NoError(t, err)
	require.NoError(t, simErr)

	if config.Commit {
		simapp.PrintStats(db)
	}

	fmt.Printf("exporting genesis...\n")

	appState, _, err := app.ExportAppStateAndValidators(false, []string{})
	require.NoError(t, err)

	fmt.Printf("importing genesis...\n")

	_, newDB, newDir, _, _, err := simapp.SetupSimulation("leveldb-app-sim-2", "Simulation-2")
	require.NoError(t, err, "simulation setup failed")

	defer func() {
		newDB.Close()
		require.NoError(t, os.RemoveAll(newDir))
	}()

<<<<<<< HEAD
	newApp := NewWasmApp(log.NewNopLogger(), newDB, nil, true, simapp.FlagPeriodValue, map[int64]bool{}, fauxMerkleModeOpt)
=======
	newApp := NewGaiaApp(log.NewNopLogger(), newDB, nil, true, simapp.FlagPeriodValue, map[int64]bool{}, "", fauxMerkleModeOpt)
>>>>>>> 680bb196
	require.Equal(t, appName, newApp.Name())

	var genesisState GenesisState
	err = app.Codec().UnmarshalJSON(appState, &genesisState)
	require.NoError(t, err)

	ctxA := app.NewContext(true, abci.Header{Height: app.LastBlockHeight()})
	ctxB := newApp.NewContext(true, abci.Header{Height: app.LastBlockHeight()})
	newApp.mm.InitGenesis(ctxB, app.cdc, genesisState)

	fmt.Printf("comparing stores...\n")

	storeKeysPrefixes := []StoreKeysPrefixes{
		{app.keys[baseapp.MainStoreKey], newApp.keys[baseapp.MainStoreKey], [][]byte{}},
		{app.keys[auth.StoreKey], newApp.keys[auth.StoreKey], [][]byte{}},
		{app.keys[staking.StoreKey], newApp.keys[staking.StoreKey],
			[][]byte{
				staking.UnbondingQueueKey, staking.RedelegationQueueKey, staking.ValidatorQueueKey,
			}}, // ordering may change but it doesn't matter
		{app.keys[slashing.StoreKey], newApp.keys[slashing.StoreKey], [][]byte{}},
		{app.keys[mint.StoreKey], newApp.keys[mint.StoreKey], [][]byte{}},
		{app.keys[distr.StoreKey], newApp.keys[distr.StoreKey], [][]byte{}},
		{app.keys[supply.StoreKey], newApp.keys[supply.StoreKey], [][]byte{}},
		{app.keys[params.StoreKey], newApp.keys[params.StoreKey], [][]byte{}},
		{app.keys[gov.StoreKey], newApp.keys[gov.StoreKey], [][]byte{}},
	}

	for _, skp := range storeKeysPrefixes {
		storeA := ctxA.KVStore(skp.A)
		storeB := ctxB.KVStore(skp.B)

		failedKVAs, failedKVBs := sdk.DiffKVStores(storeA, storeB, skp.Prefixes)
		require.Equal(t, len(failedKVAs), len(failedKVBs), "unequal sets of key-values to compare")

		fmt.Printf("compared %d key/value pairs between %s and %s\n", len(failedKVAs), skp.A, skp.B)
		require.Equal(t, len(failedKVAs), 0, simapp.GetSimulationLog(skp.A.Name(), app.SimulationManager().StoreDecoders, app.Codec(), failedKVAs, failedKVBs))
	}
}

func TestAppSimulationAfterImport(t *testing.T) {
	config, db, dir, logger, skip, err := simapp.SetupSimulation("leveldb-app-sim", "Simulation")
	if skip {
		t.Skip("skipping application simulation after import")
	}
	require.NoError(t, err, "simulation setup failed")

	defer func() {
		db.Close()
		require.NoError(t, os.RemoveAll(dir))
	}()

<<<<<<< HEAD
	app := NewWasmApp(logger, db, nil, true, simapp.FlagPeriodValue, map[int64]bool{}, fauxMerkleModeOpt)
=======
	app := NewGaiaApp(logger, db, nil, true, simapp.FlagPeriodValue, map[int64]bool{}, "", fauxMerkleModeOpt)
>>>>>>> 680bb196
	require.Equal(t, appName, app.Name())

	// Run randomized simulation
	stopEarly, simParams, simErr := simulation.SimulateFromSeed(
		t, os.Stdout, app.BaseApp, simapp.AppStateFn(app.Codec(), app.SimulationManager()),
		simapp.SimulationOperations(app, app.Codec(), config),
		app.ModuleAccountAddrs(), config,
	)

	// export state and simParams before the simulation error is checked
	err = simapp.CheckExportSimulation(app, config, simParams)
	require.NoError(t, err)
	require.NoError(t, simErr)

	if config.Commit {
		simapp.PrintStats(db)
	}

	if stopEarly {
		fmt.Println("can't export or import a zero-validator genesis, exiting test...")
		return
	}

	fmt.Printf("exporting genesis...\n")

	appState, _, err := app.ExportAppStateAndValidators(true, []string{})
	require.NoError(t, err)

	fmt.Printf("importing genesis...\n")

	_, newDB, newDir, _, _, err := simapp.SetupSimulation("leveldb-app-sim-2", "Simulation-2")
	require.NoError(t, err, "simulation setup failed")

	defer func() {
		newDB.Close()
		require.NoError(t, os.RemoveAll(newDir))
	}()

<<<<<<< HEAD
	newApp := NewWasmApp(log.NewNopLogger(), newDB, nil, true, simapp.FlagPeriodValue, map[int64]bool{}, fauxMerkleModeOpt)
=======
	newApp := NewGaiaApp(log.NewNopLogger(), newDB, nil, true, simapp.FlagPeriodValue, map[int64]bool{}, "", fauxMerkleModeOpt)
>>>>>>> 680bb196
	require.Equal(t, appName, newApp.Name())

	newApp.InitChain(abci.RequestInitChain{
		AppStateBytes: appState,
	})

	_, _, err = simulation.SimulateFromSeed(
		t, os.Stdout, newApp.BaseApp, simapp.AppStateFn(app.Codec(), app.SimulationManager()),
		simapp.SimulationOperations(newApp, newApp.Codec(), config),
		newApp.ModuleAccountAddrs(), config,
	)
	require.NoError(t, err)
}

func TestAppStateDeterminism(t *testing.T) {
	if !simapp.FlagEnabledValue {
		t.Skip("skipping application simulation")
	}

	config := simapp.NewConfigFromFlags()
	config.InitialBlockHeight = 1
	config.ExportParamsPath = ""
	config.OnOperation = false
	config.AllInvariants = false
	config.ChainID = helpers.SimAppChainID

	numSeeds := 3
	numTimesToRunPerSeed := 5
	appHashList := make([]json.RawMessage, numTimesToRunPerSeed)

	for i := 0; i < numSeeds; i++ {
		config.Seed = rand.Int63()

		for j := 0; j < numTimesToRunPerSeed; j++ {
			var logger log.Logger
			if simapp.FlagVerboseValue {
				logger = log.TestingLogger()
			} else {
				logger = log.NewNopLogger()
			}

			db := dbm.NewMemDB()

<<<<<<< HEAD
			app := NewWasmApp(logger, db, nil, true, simapp.FlagPeriodValue, map[int64]bool{}, interBlockCacheOpt())
=======
			app := NewGaiaApp(logger, db, nil, true, simapp.FlagPeriodValue, map[int64]bool{}, "", interBlockCacheOpt())
>>>>>>> 680bb196

			fmt.Printf(
				"running non-determinism simulation; seed %d: %d/%d, attempt: %d/%d\n",
				config.Seed, i+1, numSeeds, j+1, numTimesToRunPerSeed,
			)

			_, _, err := simulation.SimulateFromSeed(
				t, os.Stdout, app.BaseApp, simapp.AppStateFn(app.Codec(), app.SimulationManager()),
				simapp.SimulationOperations(app, app.Codec(), config),
				app.ModuleAccountAddrs(), config,
			)
			require.NoError(t, err)

			if config.Commit {
				simapp.PrintStats(db)
			}

			appHash := app.LastCommitID().Hash
			appHashList[j] = appHash

			if j != 0 {
				require.Equal(
					t, appHashList[0], appHashList[j],
					"non-determinism in seed %d: %d/%d, attempt: %d/%d\n", config.Seed, i+1, numSeeds, j+1, numTimesToRunPerSeed,
				)
			}
		}
	}
}<|MERGE_RESOLUTION|>--- conflicted
+++ resolved
@@ -62,11 +62,7 @@
 		require.NoError(t, os.RemoveAll(dir))
 	}()
 
-<<<<<<< HEAD
-	app := NewWasmApp(logger, db, nil, true, simapp.FlagPeriodValue, map[int64]bool{}, fauxMerkleModeOpt)
-=======
-	app := NewGaiaApp(logger, db, nil, true, simapp.FlagPeriodValue, map[int64]bool{}, "", fauxMerkleModeOpt)
->>>>>>> 680bb196
+	app := NewWasmApp(logger, db, nil, true, simapp.FlagPeriodValue, map[int64]bool{}, "", fauxMerkleModeOpt)
 	require.Equal(t, appName, app.Name())
 
 	// run randomized simulation
@@ -98,11 +94,7 @@
 		require.NoError(t, os.RemoveAll(dir))
 	}()
 
-<<<<<<< HEAD
-	app := NewWasmApp(logger, db, nil, true, simapp.FlagPeriodValue, map[int64]bool{}, fauxMerkleModeOpt)
-=======
-	app := NewGaiaApp(logger, db, nil, true, simapp.FlagPeriodValue, map[int64]bool{}, "", fauxMerkleModeOpt)
->>>>>>> 680bb196
+	app := NewWasmApp(logger, db, nil, true, simapp.FlagPeriodValue, map[int64]bool{}, "", fauxMerkleModeOpt)
 	require.Equal(t, appName, app.Name())
 
 	// Run randomized simulation
@@ -136,11 +128,7 @@
 		require.NoError(t, os.RemoveAll(newDir))
 	}()
 
-<<<<<<< HEAD
-	newApp := NewWasmApp(log.NewNopLogger(), newDB, nil, true, simapp.FlagPeriodValue, map[int64]bool{}, fauxMerkleModeOpt)
-=======
-	newApp := NewGaiaApp(log.NewNopLogger(), newDB, nil, true, simapp.FlagPeriodValue, map[int64]bool{}, "", fauxMerkleModeOpt)
->>>>>>> 680bb196
+	newApp := NewWasmApp(log.NewNopLogger(), newDB, nil, true, simapp.FlagPeriodValue, map[int64]bool{}, "", fauxMerkleModeOpt)
 	require.Equal(t, appName, newApp.Name())
 
 	var genesisState GenesisState
@@ -192,11 +180,7 @@
 		require.NoError(t, os.RemoveAll(dir))
 	}()
 
-<<<<<<< HEAD
-	app := NewWasmApp(logger, db, nil, true, simapp.FlagPeriodValue, map[int64]bool{}, fauxMerkleModeOpt)
-=======
-	app := NewGaiaApp(logger, db, nil, true, simapp.FlagPeriodValue, map[int64]bool{}, "", fauxMerkleModeOpt)
->>>>>>> 680bb196
+	app := NewWasmApp(logger, db, nil, true, simapp.FlagPeriodValue, map[int64]bool{}, "", fauxMerkleModeOpt)
 	require.Equal(t, appName, app.Name())
 
 	// Run randomized simulation
@@ -235,11 +219,7 @@
 		require.NoError(t, os.RemoveAll(newDir))
 	}()
 
-<<<<<<< HEAD
-	newApp := NewWasmApp(log.NewNopLogger(), newDB, nil, true, simapp.FlagPeriodValue, map[int64]bool{}, fauxMerkleModeOpt)
-=======
-	newApp := NewGaiaApp(log.NewNopLogger(), newDB, nil, true, simapp.FlagPeriodValue, map[int64]bool{}, "", fauxMerkleModeOpt)
->>>>>>> 680bb196
+	newApp := NewWasmApp(log.NewNopLogger(), newDB, nil, true, simapp.FlagPeriodValue, map[int64]bool{}, "", fauxMerkleModeOpt)
 	require.Equal(t, appName, newApp.Name())
 
 	newApp.InitChain(abci.RequestInitChain{
@@ -283,11 +263,7 @@
 
 			db := dbm.NewMemDB()
 
-<<<<<<< HEAD
-			app := NewWasmApp(logger, db, nil, true, simapp.FlagPeriodValue, map[int64]bool{}, interBlockCacheOpt())
-=======
-			app := NewGaiaApp(logger, db, nil, true, simapp.FlagPeriodValue, map[int64]bool{}, "", interBlockCacheOpt())
->>>>>>> 680bb196
+			app := NewWasmApp(logger, db, nil, true, simapp.FlagPeriodValue, map[int64]bool{}, "", interBlockCacheOpt())
 
 			fmt.Printf(
 				"running non-determinism simulation; seed %d: %d/%d, attempt: %d/%d\n",
